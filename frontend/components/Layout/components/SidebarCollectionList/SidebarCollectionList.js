// @flow
import React from 'react';
import { observer, inject } from 'mobx-react';
import Flex from 'components/Flex';
import styled from 'styled-components';
import { layout } from 'styles/constants';

import SidebarLink from '../SidebarLink';
import DropToImport from 'components/DropToImport';

import CollectionsStore from 'stores/CollectionsStore';

type Props = {
  history: Object,
  collections: CollectionsStore,
};

const activeStyle = {
  color: '#000',
  background: '#E1E1E1',
};

const SidebarCollectionList = observer(({ history, collections }: Props) => {
  return (
    <Flex column>
      <Header>Collections</Header>
      {collections.data.map(collection => (
<<<<<<< HEAD
        <SidebarLink key={collection.id} to={collection.entryUrl}>
          {collection.name}
        </SidebarLink>
=======
        <DropToImport
          history={history}
          collectionId={collection.id}
          activeStyle={activeStyle}
        >
          <SidebarLink key={collection.id} to={collection.url}>
            {collection.name}
          </SidebarLink>
        </DropToImport>
>>>>>>> 444c8afb
      ))}
    </Flex>
  );
});

const Header = styled(Flex)`
  font-size: 11px;
  font-weight: 500;
  text-transform: uppercase;
  color: #9FA6AB;
  letter-spacing: 0.04em;
  padding: 0 ${layout.hpadding};
`;

export default inject('collections')(SidebarCollectionList);<|MERGE_RESOLUTION|>--- conflicted
+++ resolved
@@ -25,21 +25,15 @@
     <Flex column>
       <Header>Collections</Header>
       {collections.data.map(collection => (
-<<<<<<< HEAD
-        <SidebarLink key={collection.id} to={collection.entryUrl}>
-          {collection.name}
-        </SidebarLink>
-=======
         <DropToImport
           history={history}
           collectionId={collection.id}
           activeStyle={activeStyle}
         >
-          <SidebarLink key={collection.id} to={collection.url}>
+          <SidebarLink key={collection.id} to={collection.entryUrl}>
             {collection.name}
           </SidebarLink>
         </DropToImport>
->>>>>>> 444c8afb
       ))}
     </Flex>
   );
